import numpy as np
import os, argparse, pickle, sys
from os.path import exists, join, isfile, dirname, abspath, split
import logging

from sklearn.neighbors import KDTree
import yaml

from .base_dataset import BaseDataset, BaseDatasetSplit
from .utils import DataProcessing
from ..utils import make_dir, DATASET

logging.basicConfig(
    level=logging.INFO,
    format='%(levelname)s - %(asctime)s - %(module)s - %(message)s',
)
log = logging.getLogger(__name__)


class SemanticKITTI(BaseDataset):
    """This class is used to create a dataset based on the SemanticKitti
    dataset, and used in visualizer, training, or testing.

    The dataset is best for semantic scene understanding.
    """

    def __init__(self,
                 dataset_path,
                 name='SemanticKITTI',
                 cache_dir='./logs/cache',
                 use_cache=False,
                 class_weights=[
                     55437630, 320797, 541736, 2578735, 3274484, 552662, 184064,
                     78858, 240942562, 17294618, 170599734, 6369672, 230413074,
                     101130274, 476491114, 9833174, 129609852, 4506626, 1168181
                 ],
                 ignored_label_inds=[0],
                 test_result_folder='./test',
                 test_split=[
                     '11', '12', '13', '14', '15', '16', '17', '18', '19', '20',
                     '21'
                 ],
                 training_split=[
                     '00', '01', '02', '03', '04', '05', '06', '07', '09', '10'
                 ],
                 validation_split=['08'],
                 all_split=[
                     '00', '01', '02', '03', '04', '05', '06', '07', '09', '08',
                     '10', '11', '12', '13', '14', '15', '16', '17', '18', '19',
                     '20', '21'
                 ],
                 **kwargs):
        """Initialize the function by passing the dataset and other details.

        Args:
            dataset_path: The path to the dataset to use.
            name: The name of the dataset (Semantic3D in this case).
            cache_dir: The directory where the cache is stored.
            use_cache: Indicates if the dataset should be cached.
<<<<<<< HEAD
            num_points: The maximum number of points to use when splitting the dataset.
=======
>>>>>>> 13c847b5
            class_weights: The class weights to use in the dataset.
            ignored_label_inds: A list of labels that should be ignored in the dataset.
            test_result_folder: The folder where the test results should be stored.

        Returns:
            class: The corresponding class.
        """
        super().__init__(dataset_path=dataset_path,
                         name=name,
                         cache_dir=cache_dir,
                         use_cache=use_cache,
                         class_weights=class_weights,
                         ignored_label_inds=ignored_label_inds,
                         test_result_folder=test_result_folder,
                         test_split=test_split,
                         training_split=training_split,
                         validation_split=validation_split,
                         all_split=all_split,
                         **kwargs)

        cfg = self.cfg

        self.label_to_names = self.get_label_to_names()
        self.num_classes = len(self.label_to_names)

        data_config = join(dirname(abspath(__file__)), '_resources/',
                           'semantic-kitti.yaml')
        DATA = yaml.safe_load(open(data_config, 'r'))
        remap_dict = DATA["learning_map_inv"]

        # make lookup table for mapping
        max_key = max(remap_dict.keys())
        remap_lut = np.zeros((max_key + 100), dtype=np.int32)
        remap_lut[list(remap_dict.keys())] = list(remap_dict.values())

        remap_dict_val = DATA["learning_map"]
        max_key = max(remap_dict_val.keys())
        remap_lut_val = np.zeros((max_key + 100), dtype=np.int32)
        remap_lut_val[list(remap_dict_val.keys())] = list(
            remap_dict_val.values())

        self.remap_lut_val = remap_lut_val
        self.remap_lut = remap_lut

    @staticmethod
    def get_label_to_names():
        """Returns a label to names dictionary object.

        Returns:
            A dict where keys are label numbers and
            values are the corresponding names.
        """
        label_to_names = {
            0: 'unlabeled',
            1: 'car',
            2: 'bicycle',
            3: 'motorcycle',
            4: 'truck',
            5: 'other-vehicle',
            6: 'person',
            7: 'bicyclist',
            8: 'motorcyclist',
            9: 'road',
            10: 'parking',
            11: 'sidewalk',
            12: 'other-ground',
            13: 'building',
            14: 'fence',
            15: 'vegetation',
            16: 'trunk',
            17: 'terrain',
            18: 'pole',
            19: 'traffic-sign'
        }
        return label_to_names

    def get_split(self, split):
        """Returns a dataset split.

        Args:
            split: A string identifying the dataset split that is usually one of
            'training', 'test', 'validation', or 'all'.

        Returns:
            A dataset split object providing the requested subset of the data.
        """
        return SemanticKITTISplit(self, split=split)

    def is_tested(self, attr):
        """Checks if a datum in the dataset has been tested.

        Args:
            attr: The attribute that needs to be checked.

        Returns:
            If the datum attribute is tested, then return the path where the
                attribute is stored; else, returns false.
        """
        cfg = self.cfg
        name = attr['name']
        name_seq, name_points = name.split("_")
        test_path = join(cfg.test_result_folder, 'sequences')
        save_path = join(test_path, name_seq, 'predictions')
        test_file_name = name_points
        store_path = join(save_path, name_points + '.label')
        if exists(store_path):
            print("{} already exists.".format(store_path))
            return True
        else:
            return False

    def save_test_result(self, results, attr):
        """Saves the output of a model.

        Args:
            results: The output of a model for the datum associated with the attribute passed.
            attr: The attributes that correspond to the outputs passed in results.
        """
        cfg = self.cfg
        pred = results['predict_labels']
        name = attr['name']
        name_seq, name_points = name.split("_")

        test_path = join(cfg.test_result_folder, 'sequences')
        make_dir(test_path)
        save_path = join(test_path, name_seq, 'predictions')
        make_dir(save_path)
        test_file_name = name_points
        pred = results['predict_labels']

        for ign in cfg.ignored_label_inds:
            pred[pred >= ign] += 1

        store_path = join(save_path, name_points + '.label')

        pred = self.remap_lut[pred].astype(np.uint32)
        pred.tofile(store_path)

    def save_test_result_kpconv(self, results, inputs):
        cfg = self.cfg
        for j in range(1):
            name = inputs['attr']['name']
            name_seq, name_points = name.split("_")

            test_path = join(cfg.test_result_folder, 'sequences')
            make_dir(test_path)
            save_path = join(test_path, name_seq, 'predictions')
            make_dir(save_path)

            test_file_name = name_points

            proj_inds = inputs['data'].reproj_inds[0]
            probs = results[proj_inds, :]

            pred = np.argmax(probs, 1)

            store_path = join(save_path, name_points + '.label')
            pred = pred + 1
            pred = self.remap_lut[pred].astype(np.uint32)
            pred.tofile(store_path)

    def get_split_list(self, split):
        """Returns a dataset split.

        Args:
            split: A string identifying the dataset split that is usually one of
            'training', 'test', 'validation', or 'all'.

        Returns:
            A dataset split object providing the requested subset of the data.

        Raises:
            ValueError: Indicates that the split name passed is incorrect. The split name should be one of
            'training', 'test', 'validation', or 'all'.
        """
        cfg = self.cfg
        dataset_path = cfg.dataset_path
        file_list = []

        if split in ['train', 'training']:
            seq_list = cfg.training_split
        elif split in ['test', 'testing']:
            seq_list = cfg.test_split
        elif split in ['val', 'validation']:
            seq_list = cfg.validation_split
        elif split in ['all']:
            seq_list = cfg.all_split
        else:
            raise ValueError("Invalid split {}".format(split))

        for seq_id in seq_list:
            pc_path = join(dataset_path, 'dataset', 'sequences', seq_id,
                           'velodyne')
            file_list.append(
                [join(pc_path, f) for f in np.sort(os.listdir(pc_path))])

        file_list = np.concatenate(file_list, axis=0)

        return file_list


class SemanticKITTISplit(BaseDatasetSplit):

    def __init__(self, dataset, split='training'):
        super().__init__(dataset, split=split)
        log.info("Found {} pointclouds for {}".format(len(self.path_list),
                                                      split))
        self.remap_lut_val = dataset.remap_lut_val

    def __len__(self):
        return len(self.path_list)

    def get_data(self, idx):
        pc_path = self.path_list[idx]
        points = DataProcessing.load_pc_kitti(pc_path)

        dir, file = split(pc_path)
        label_path = join(dir, '../labels', file[:-4] + '.label')
        if not exists(label_path):
            labels = np.zeros(np.shape(points)[0], dtype=np.int32)
            if self.split not in ['test', 'all']:
                raise FileNotFoundError(f' Label file {label_path} not found')

        else:
            labels = DataProcessing.load_label_kitti(
                label_path, self.remap_lut_val).astype(np.int32)

        data = {
            'point': points[:, 0:3],
            'feat': None,
            'label': labels,
        }

        return data

    def get_attr(self, idx):
        pc_path = self.path_list[idx]
        dir, file = split(pc_path)
        _, seq = split(split(dir)[0])
        name = '{}_{}'.format(seq, file[:-4])

        pc_path = str(pc_path)
        attr = {'idx': idx, 'name': name, 'path': pc_path, 'split': self.split}
        return attr


DATASET._register_module(SemanticKITTI)<|MERGE_RESOLUTION|>--- conflicted
+++ resolved
@@ -57,10 +57,6 @@
             name: The name of the dataset (Semantic3D in this case).
             cache_dir: The directory where the cache is stored.
             use_cache: Indicates if the dataset should be cached.
-<<<<<<< HEAD
-            num_points: The maximum number of points to use when splitting the dataset.
-=======
->>>>>>> 13c847b5
             class_weights: The class weights to use in the dataset.
             ignored_label_inds: A list of labels that should be ignored in the dataset.
             test_result_folder: The folder where the test results should be stored.
