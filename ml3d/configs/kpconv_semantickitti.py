--- conflicted
+++ resolved
@@ -17,11 +17,8 @@
     input_threads=10,
     training_batcher='ConcatBatcher',
     test_batcher='ConcatBatcher',
-<<<<<<< HEAD
-=======
     batcher='ConcatBatcher',
     density_parameter=5.0,
->>>>>>> 3878ebf9
 
     #########################
     # Architecture definition
