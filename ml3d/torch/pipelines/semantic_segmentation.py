--- conflicted
+++ resolved
@@ -20,14 +20,6 @@
 from ...datasets import InferenceDummySplit
 import random
 
-<<<<<<< HEAD
-logging.setLogRecordFactory(LogRecord)
-logging.basicConfig(
-    level=logging.INFO,
-    format="%(levelname)s - %(asctime)s - %(module)s - %(message)s",
-)
-=======
->>>>>>> abf3215d
 log = logging.getLogger(__name__)
 
 
