#coding: future_fstrings
import torch, pickle
import torch.nn as nn
import numpy as np
import logging
import sys

from datetime import datetime
from tqdm import tqdm
from torch.utils.tensorboard import SummaryWriter
from torch.utils.data import Dataset, IterableDataset, DataLoader, Sampler, BatchSampler

from os.path import exists, join, isfile, dirname, abspath

from ..dataloaders import TorchDataloader, DefaultBatcher, ConcatBatcher
from ..modules.losses import SemSegLoss
from ..modules.metrics import SemSegMetric
from ...utils import make_dir, LogRecord, Config
from ...datasets.utils import DataProcessing

logging.setLogRecordFactory(LogRecord)
logging.basicConfig(
    level=logging.INFO,
    format='%(levelname)s - %(asctime)s - %(module)s - %(message)s',
)
log = logging.getLogger(__name__)


class SemanticSegmentation():
    def __init__(self,
                 model,
                 dataset,
                 cfg=None,
                 batch_size=1,
                 val_batch_size=1,
                 test_batch_size=1,
                 max_epoch=100,
                 learning_rate=1e-2,
                 save_ckpt_freq=20,
                 adam_lr=1e-2,
                 scheduler_gamma=0.95,
                 main_log_dir='./logs/',
                 train_sum_dir='train_log'):

        if cfg is None:
            cfg = dict(
                batch_size=batch_size,
                val_batch_size=val_batch_size,
                test_batch_size=test_batch_size,
                max_epoch=max_epoch,
                learning_rate=learning_rate,
                save_ckpt_freq=save_ckpt_freq,
                adam_lr=adam_lr,
                scheduler_gamma=scheduler_gamma,
                main_log_dir=main_log_dir,
                train_sum_dir=train_sum_dir,
            )
            cfg = Config(cfg)

        self.cfg = cfg
        self.model = model
        self.dataset = dataset

        make_dir(cfg.main_log_dir)
        cfg.logs_dir = join(cfg.main_log_dir, model.name)
        make_dir(cfg.logs_dir)

        # dataset.cfg.num_points = model.cfg.num_points

    def run_inference(self, data, device):
        cfg = self.cfg
        model = self.model

        model.to(device)
        model.device = device
        model.eval()

        model.inference_begin(data)

        with torch.no_grad():
            while True:
                inputs = model.inference_preprocess()
                results = model(inputs['data'])
                if model.inference_end(inputs, results):
                    break
   
        return model.inference_result

    def run_test(self, device):
        #self.device = device
        model = self.model
        dataset = self.dataset
        cfg = self.cfg
        model.device = device
        model.to(device)
        model.eval()

        timestamp = datetime.now().strftime('%Y-%m-%d_%H:%M:%S')

        log.info("DEVICE : {}".format(device))
        log.info(model)
        log_file_path = join(cfg.logs_dir, 'log_test_' + timestamp + '.txt')
        log.info("Logging in file : {}".format(log_file_path))
        log.addHandler(logging.FileHandler(log_file_path))

        batcher = self.get_batcher(device, split='test')

        test_split = TorchDataloader(
            dataset=dataset.get_split('test'),
            preprocess=model.preprocess,
            transform=model.transform,
            shuffle=False)

        self.load_ckpt(model.cfg.ckpt_path, False)

        datset_split = self.dataset.get_split('test')

        log.info("Started testing")
        
        with torch.no_grad():
            for idx in tqdm(range(len(test_split)), desc='test'):
                attr = datset_split.get_attr(idx)
                if dataset.is_tested(attr):
                    continue
                data = datset_split.get_data(idx)
                results = self.run_inference(data, device)
                dataset.save_test_result(results, attr)

    def run_train(self, device):
        model = self.model
        model.device = device
        dataset = self.dataset

        cfg = self.cfg
        model.to(device)

        log.info("DEVICE : {}".format(device))
        log.info(model)

        timestamp = datetime.now().strftime('%Y-%m-%d_%H:%M:%S')

        log_file_path = join(cfg.logs_dir, 'log_train_' + timestamp + '.txt')
        log.info("Logging in file : {}".format(log_file_path))
        log.addHandler(logging.FileHandler(log_file_path))

        Loss = SemSegLoss(self, model, dataset, device)
        Metric = SemSegMetric(self, model, dataset, device)

        batcher = self.get_batcher(device)

        train_split = TorchDataloader(dataset=dataset.get_split('training'),
<<<<<<< HEAD
                                    preprocess=model.preprocess,
                                    transform=model.transform,
                                    use_cache=dataset.cfg.use_cache)
=======
                                      preprocess=model.preprocess,
                                      transform=model.transform,
                                      shuffle=True)
>>>>>>> 846f6f01
        train_loader = DataLoader(train_split,
                                  batch_size=cfg.batch_size,
                                  shuffle=True,
                                  collate_fn=batcher.collate_fn)

<<<<<<< HEAD

        valid_split = TorchDataloader(
            dataset=dataset.get_split('validation'),
            preprocess=model.preprocess,
            transform=model.transform,
            use_cache=dataset.cfg.use_cache)
        valid_loader = DataLoader(
            train_split,
            batch_size=cfg.val_batch_size,
            shuffle=True,
            collate_fn=batcher.collate_fn)
=======
        valid_split = TorchDataloader(dataset=dataset.get_split('validation'),
                                      preprocess=model.preprocess,
                                      transform=model.transform,
                                      shuffle=True)
        valid_loader = DataLoader(train_split,
                                  batch_size=cfg.val_batch_size,
                                  shuffle=True,
                                  collate_fn=batcher.collate_fn)
>>>>>>> 846f6f01

        self.optimizer, self.scheduler = model.get_optimizer(cfg)

        first_epoch = self.load_ckpt(model.cfg.ckpt_path, True)

        writer = SummaryWriter(join(cfg.logs_dir, cfg.train_sum_dir))

        log.info("Started training")

        for epoch in range(0, cfg.max_epoch + 1):

            print(f'=== EPOCH {epoch:d}/{cfg.max_epoch:d} ===')
            model.train()
            self.losses = []
            self.accs = []
            self.ious = []
            step = 0

            for idx, inputs in enumerate(tqdm(train_loader, desc='training')):

                results = model(inputs['data'])
                loss, gt_labels, predict_scores = model.get_loss(
                    Loss, results, inputs, device)

                self.optimizer.zero_grad()
                loss.backward()
                self.optimizer.step()

                acc = Metric.acc(predict_scores, gt_labels)
                iou = Metric.iou(predict_scores, gt_labels)
                self.losses.append(loss.cpu().item())
                self.accs.append(acc)
                self.ious.append(iou)

                step = step + 1

            self.scheduler.step()

            # --------------------- validation
            model.eval()
            self.valid_losses = []
            self.valid_accs = []
            self.valid_ious = []
            step = 0
            with torch.no_grad():
                for idx, inputs in enumerate(
                        tqdm(valid_loader, desc='validation')):
                    results = model(inputs['data'])
                    loss, gt_labels, predict_scores = model.get_loss(
                        Loss, results, inputs, device)
                    acc = Metric.acc(predict_scores, gt_labels)
                    iou = Metric.iou(predict_scores, gt_labels)

                    self.valid_losses.append(loss.cpu().item())
                    self.valid_accs.append(acc)
                    self.valid_ious.append(iou)

                    step = step + 1

            self.save_logs(writer, epoch)

            if epoch % cfg.save_ckpt_freq == 0:
                path_ckpt = join(self.cfg.logs_dir, 'checkpoint')
                self.save_ckpt(path_ckpt, epoch)

    def get_batcher(self, device, split='training'):
        batcher_name = getattr(self.model.cfg, split+'_batcher')
        if batcher_name == 'DefaultBatcher':
            batcher = DefaultBatcher()
        elif batcher_name == 'ConcatBatcher':
            batcher = ConcatBatcher(device)
        else:
            batcher = None
        return batcher

    def save_logs(self, writer, epoch):
        accs = np.nanmean(np.array(self.accs), axis=0)
        ious = np.nanmean(np.array(self.ious), axis=0)

        valid_accs = np.nanmean(np.array(self.valid_accs), axis=0)
        valid_ious = np.nanmean(np.array(self.valid_ious), axis=0)

        loss_dict = {
            'Training loss': np.mean(self.losses),
            'Validation loss': np.mean(self.valid_losses)
        }
        acc_dicts = [{
            'Training accuracy': acc,
            'Validation accuracy': val_acc
        } for acc, val_acc in zip(accs, valid_accs)]
        iou_dicts = [{
            'Training IoU': iou,
            'Validation IoU': val_iou
        } for iou, val_iou in zip(ious, valid_ious)]

        # send results to tensorboard
        writer.add_scalars('Loss', loss_dict, epoch)

        for i in range(self.model.cfg.num_classes):
            writer.add_scalars(f'Per-class accuracy/{i+1:02d}', acc_dicts[i],
                               epoch)
            writer.add_scalars(f'Per-class IoU/{i+1:02d}', iou_dicts[i], epoch)

        writer.add_scalars('Overall accuracy', acc_dicts[-1], epoch)
        writer.add_scalars('Mean IoU', iou_dicts[-1], epoch)

        log.info(f"loss train: {loss_dict['Training loss']:.3f} "
                 f" eval: {loss_dict['Validation loss']:.3f}")
        log.info(f"acc train: {acc_dicts[-1]['Training accuracy']:.3f} "
                 f" eval: {acc_dicts[-1]['Validation accuracy']:.3f}")
        log.info(f"iou train: {iou_dicts[-1]['Training IoU']:.3f} "
                 f" eval: {iou_dicts[-1]['Validation IoU']:.3f}")

        # print(acc_dicts[-1])

    def load_ckpt(self, ckpt_path, is_train=True):
        if exists(ckpt_path):
            #path = max(list((cfg.ckpt_path).glob('*.pth')))
            log.info(f'Loading checkpoint {ckpt_path}')
            ckpt = torch.load(ckpt_path)
            first_epoch = ckpt['epoch'] + 1
            self.model.load_state_dict(ckpt['model_state_dict'])
            if is_train:
                if 'optimizer_state_dict' in ckpt:
                    log.info(f'Loading checkpoint optimizer_state_dict')
                    self.optimizer.load_state_dict(ckpt['optimizer_state_dict'])
                if 'scheduler_state_dict' in ckpt:
                    log.info(f'Loading checkpoint scheduler_state_dict')
                    self.scheduler.load_state_dict(ckpt['scheduler_state_dict'])
        else:
            first_epoch = 0
            log.info('No checkpoint')

        return first_epoch

    def save_ckpt(self, path_ckpt, epoch):
        make_dir(path_ckpt)
        torch.save(
            dict(epoch=epoch,
                 model_state_dict=self.model.state_dict(),
                 optimizer_state_dict=self.optimizer.state_dict(),
                 scheduler_state_dict=self.scheduler.state_dict()),
            join(path_ckpt, f'ckpt_{epoch:02d}.pth'))
        log.info(f'Epoch {epoch:3d}: save ckpt to {path_ckpt:s}')

    def filter_valid(self, scores, labels, device):
        valid_scores = scores.reshape(-1, self.model.cfg.num_classes)
        valid_labels = labels.reshape(-1).to(device)

        ignored_bool = torch.zeros_like(valid_labels, dtype=torch.bool)
        for ign_label in self.dataset.cfg.ignored_label_inds:
            ignored_bool = torch.logical_or(ignored_bool,
                                            torch.eq(valid_labels, ign_label))

        valid_idx = torch.where(torch.logical_not(ignored_bool))[0].to(device)

        valid_scores = torch.gather(
            valid_scores, 0,
            valid_idx.unsqueeze(-1).expand(-1, self.model.cfg.num_classes))
        valid_labels = torch.gather(valid_labels, 0, valid_idx)

        # Reduce label values in the range of logit shape
        reducing_list = torch.arange(0,
                                     self.model.cfg.num_classes,
                                     dtype=torch.int64)
        inserted_value = torch.zeros([1], dtype=torch.int64)

        for ign_label in self.dataset.cfg.ignored_label_inds:
            reducing_list = torch.cat([
                reducing_list[:ign_label], inserted_value,
                reducing_list[ign_label:]
            ], 0)
        valid_labels = torch.gather(reducing_list.to(device), 0, valid_labels)

        valid_labels = valid_labels.unsqueeze(0)
        valid_scores = valid_scores.unsqueeze(0).transpose(-2, -1)

        return valid_scores, valid_labels<|MERGE_RESOLUTION|>--- conflicted
+++ resolved
@@ -149,21 +149,14 @@
         batcher = self.get_batcher(device)
 
         train_split = TorchDataloader(dataset=dataset.get_split('training'),
-<<<<<<< HEAD
                                     preprocess=model.preprocess,
                                     transform=model.transform,
                                     use_cache=dataset.cfg.use_cache)
-=======
-                                      preprocess=model.preprocess,
-                                      transform=model.transform,
-                                      shuffle=True)
->>>>>>> 846f6f01
+
         train_loader = DataLoader(train_split,
                                   batch_size=cfg.batch_size,
                                   shuffle=True,
                                   collate_fn=batcher.collate_fn)
-
-<<<<<<< HEAD
 
         valid_split = TorchDataloader(
             dataset=dataset.get_split('validation'),
@@ -175,16 +168,7 @@
             batch_size=cfg.val_batch_size,
             shuffle=True,
             collate_fn=batcher.collate_fn)
-=======
-        valid_split = TorchDataloader(dataset=dataset.get_split('validation'),
-                                      preprocess=model.preprocess,
-                                      transform=model.transform,
-                                      shuffle=True)
-        valid_loader = DataLoader(train_split,
-                                  batch_size=cfg.val_batch_size,
-                                  shuffle=True,
-                                  collate_fn=batcher.collate_fn)
->>>>>>> 846f6f01
+
 
         self.optimizer, self.scheduler = model.get_optimizer(cfg)
 
